--- conflicted
+++ resolved
@@ -1,11 +1,7 @@
 [project]
 name = "qoqo_qasm"
 version = "0.11.0"
-<<<<<<< HEAD
-dependencies = ['qoqo>=1.9', 'qoqo_calculator_pyo3>=1.1']
-=======
-dependencies = ['qoqo>=1.12', 'qoqo_calculator_pyo3>=1.2']
->>>>>>> d1be3110
+dependencies = ['qoqo>=1.13', 'qoqo_calculator_pyo3>=1.2']
 license = { text = "Apache-2.0 AND Apache-2.0 with LLVM-exception AND MIT AND Unicode-DFS-2016 AND BSD-2-Clause AND BSD-3-CLause" }
 maintainers = [
   { name = "HQS Quantum Simulations GmbH", email = "info@quantumsimulations.de" },
