--- conflicted
+++ resolved
@@ -1,10 +1,6 @@
 [project]
 name = "qoqo_qasm"
-<<<<<<< HEAD
-version = "0.9.5"
-=======
 version = "0.9.6"
->>>>>>> 6d480ad3
 dependencies = [
   'qoqo>=1.9',
   'qoqo_calculator_pyo3>=1.1',
