[project]
name = "qoqo_qasm"
<<<<<<< HEAD
version = "0.7.4"
=======
version = "0.8.1"
>>>>>>> 0d90d9e8
dependencies = [
  'qoqo>=1.5',
  'qoqo_calculator_pyo3>=1.1',
]
license = {text="Apache-2.0 AND Apache-2.0 with LLVM-exception AND MIT AND Unicode-DFS-2016 AND BSD-2-Clause AND BSD-3-CLause"}
maintainers = [{name = "HQS Quantum Simulations GmbH", email = "info@quantumsimulations.de"}]
requires-python = ">=3.8"

[project.optional-dependencies]
docs = [
  "tomli",
  "numpy",
  "sphinx>=2.1",
  "nbsphinx",
  "pygments",
  "recommonmark",
  "myst_parser",
  "sphinx_rtd_theme",
]

[build-system]
requires = ["maturin>=0.14,<0.15"]
build-backend = "maturin"

[tool.maturin]
bindings = "pyo3"
compatibility = "manylinux2014"
skip-auditwheel = false
strip = true
profile = "release"<|MERGE_RESOLUTION|>--- conflicted
+++ resolved
@@ -1,10 +1,6 @@
 [project]
 name = "qoqo_qasm"
-<<<<<<< HEAD
-version = "0.7.4"
-=======
 version = "0.8.1"
->>>>>>> 0d90d9e8
 dependencies = [
   'qoqo>=1.5',
   'qoqo_calculator_pyo3>=1.1',
