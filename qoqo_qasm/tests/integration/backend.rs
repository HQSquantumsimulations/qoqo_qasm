// Copyright © 2022-2023 HQS Quantum Simulations GmbH. All Rights Reserved.
//
// Licensed under the Apache License, Version 2.0 (the "License"); you may not use this file except
// in compliance with the License. You may obtain a copy of the License at
//
//     http://www.apache.org/licenses/LICENSE-2.0
//
// Unless required by applicable law or agreed to in writing, software distributed under the
// License is distributed on an "AS IS" BASIS, WITHOUT WARRANTIES OR CONDITIONS OF ANY KIND, either
// express or implied. See the License for the specific language governing permissions and
// limitations under the License.
//
//! Testing the qoqo-qasm Backend

use pyo3::exceptions::PyTypeError;
use pyo3::exceptions::PyValueError;
use pyo3::prelude::*;
use qoqo::QoqoBackendError;
use roqoqo::RoqoqoBackendError;

use std::env::temp_dir;
use std::fs;
use std::path::Path;

use qoqo_calculator::CalculatorFloat;

use qoqo_qasm::QasmBackendWrapper;

use qoqo::operations::convert_operation_to_pyobject;
use qoqo::CircuitWrapper;

use roqoqo::operations::*;
use roqoqo::Circuit;

use test_case::test_case;

// helper functions
fn circuitpy_from_circuitru(py: Python, circuit: Circuit) -> &PyCell<CircuitWrapper> {
    let circuit_type = py.get_type::<CircuitWrapper>();
    let circuitpy = circuit_type
        .call0()
        .unwrap()
        .downcast::<PyCell<CircuitWrapper>>()
        .unwrap();
    for op in circuit {
        let new_op = convert_operation_to_pyobject(op).unwrap();
        circuitpy.call_method1("add", (new_op.clone(),)).unwrap();
    }
    circuitpy
}

fn new_qasmbackend(
    py: Python,
    qubit_register_name: Option<String>,
    qasm_version: Option<String>,
) -> &PyCell<QasmBackendWrapper> {
    let backend_type = py.get_type::<QasmBackendWrapper>();
    backend_type
        .call1((qubit_register_name, qasm_version))
        .unwrap()
        .downcast::<PyCell<QasmBackendWrapper>>()
        .unwrap()
}

/// Test circuit_to_qasm_str on a simple Circuit
#[test_case("2.0", "qreg q[2]", "creg ro[2]"; "2.0")]
#[test_case("3.0", "qubit[2] q", "bits[2] ro"; "3.0")]
fn test_circuit_to_qasm_str(qasm_version: &str, qubits: &str, bits: &str) {
    let mut circuit = Circuit::new();
    circuit += DefinitionBit::new("ro".to_string(), 2, true);
    circuit += RotateX::new(0, std::f64::consts::FRAC_PI_2.into());
    circuit += PauliX::new(1);
    circuit += PragmaRepeatedMeasurement::new("ro".to_string(), 20, None);

    pyo3::prepare_freethreaded_python();
    Python::with_gil(|py| {
        let backendpy = new_qasmbackend(py, None, Some(qasm_version.to_string()));
        let circuitpy = circuitpy_from_circuitru(py, circuit);

        let result: String = backendpy
            .call_method1("circuit_to_qasm_str", (circuitpy,))
            .unwrap()
            .extract()
            .unwrap();
<<<<<<< HEAD
        let lines = String::from("OPENQASM 3.0;\n\ngate u3(theta,phi,lambda) q { U(theta,phi,lambda) q; }\ngate u2(phi,lambda) q { U(pi/2,phi,lambda) q; }\ngate u1(lambda) q { U(0,0,lambda) q; }\ngate rx(theta) a { u3(theta,-pi/2,pi/2) a; }\ngate ry(theta) a { u3(theta,0,0) a; }\ngate rz(phi) a { u1(phi) a; }\ngate cx c,t { CX c,t; }\n\ngate x a { u3(pi,0,pi) a; }\n\nqubits[2] q;\nbits[2] ro;\nrx(1.5707963267948966) q[0];\nx q[1];\nmeasure q -> ro;\n");
=======
        let lines = format!("OPENQASM {qasm_version};\n\ngate u3(theta,phi,lambda) q {{ U(theta,phi,lambda) q; }}\ngate u2(phi,lambda) q {{ U(pi/2,phi,lambda) q; }}\ngate u1(lambda) q {{ U(0,0,lambda) q; }}\ngate rx(theta) a {{ u3(theta,-pi/2,pi/2) a; }}\ngate ry(theta) a {{ u3(theta,0,0) a; }}\ngate rz(phi) a {{ u1(phi) a; }}\ngate cx c,t {{ CX c,t; }}\n\ngate x a {{ u3(pi,0,pi) a; }}\n\n{qubits};\n{bits};\nrx(1.5707963267948966) q[0];\nx q[1];\nmeasure q -> ro;\n");
>>>>>>> 0bed6493
        assert_eq!(lines, result);
    })
}

/// Test circuit_to_qasm_file on a simple Circuit
#[test_case("2.0", "qreg qr[2]", "creg ro[2]"; "2.0")]
#[test_case("3.0", "qubit[2] qr", "bits[2] ro"; "3.0")]
fn test_circuit_to_qasm_file(qasm_version: &str, qubits: &str, bits: &str) {
    let mut circuit = Circuit::new();
    circuit += DefinitionBit::new("ro".to_string(), 2, true);
    circuit += RotateX::new(0, std::f64::consts::FRAC_PI_2.into());
    circuit += PauliX::new(1);
    circuit += PragmaRepeatedMeasurement::new("ro".to_string(), 20, None);

    pyo3::prepare_freethreaded_python();
    Python::with_gil(|py| {
        let backendpy = new_qasmbackend(py, Some("qr".to_string()), Some(qasm_version.to_string()));
        let circuitpy = circuitpy_from_circuitru(py, circuit);

        backendpy
            .call_method1(
                "circuit_to_qasm_file",
                (circuitpy, temp_dir().to_str().unwrap(), "fnametest", true),
            )
            .unwrap();

<<<<<<< HEAD
        let lines = String::from("OPENQASM 3.0;\n\ngate u3(theta,phi,lambda) q { U(theta,phi,lambda) q; }\ngate u2(phi,lambda) q { U(pi/2,phi,lambda) q; }\ngate u1(lambda) q { U(0,0,lambda) q; }\ngate rx(theta) a { u3(theta,-pi/2,pi/2) a; }\ngate ry(theta) a { u3(theta,0,0) a; }\ngate rz(phi) a { u1(phi) a; }\ngate cx c,t { CX c,t; }\n\ngate x a { u3(pi,0,pi) a; }\n\nqubits[2] qr;\nbits[2] ro;\nrx(1.5707963267948966) qr[0];\nx qr[1];\nmeasure qr -> ro;\n");
=======
        let lines = format!("OPENQASM {qasm_version};\n\ngate u3(theta,phi,lambda) q {{ U(theta,phi,lambda) q; }}\ngate u2(phi,lambda) q {{ U(pi/2,phi,lambda) q; }}\ngate u1(lambda) q {{ U(0,0,lambda) q; }}\ngate rx(theta) a {{ u3(theta,-pi/2,pi/2) a; }}\ngate ry(theta) a {{ u3(theta,0,0) a; }}\ngate rz(phi) a {{ u1(phi) a; }}\ngate cx c,t {{ CX c,t; }}\n\ngate x a {{ u3(pi,0,pi) a; }}\n\n{qubits};\n{bits};\nrx(1.5707963267948966) qr[0];\nx qr[1];\nmeasure qr -> ro;\n");
>>>>>>> 0bed6493
        let read_in_path = temp_dir().join(Path::new("fnametest.qasm"));
        let extracted = fs::read_to_string(&read_in_path);
        fs::remove_file(&read_in_path).unwrap();
        assert_eq!(lines, extracted.unwrap());
    })
}

/// Test circuit_to_qasm_str and circuit_to_qasm_file errors
#[test_case(Operation::from(Bogoliubov::new(
    0,
    1,
    CalculatorFloat::from(0.2),
    CalculatorFloat::from(0.3)
)), "2.0"; "bog, 2.0")]
#[test_case(Operation::from(Bogoliubov::new(
    0,
    1,
    CalculatorFloat::from(0.2),
    CalculatorFloat::from(0.3)
)), "3.0"; "bog, 3.0")]
#[test_case(Operation::from(ComplexPMInteraction::new(
    0,
    1,
    CalculatorFloat::from(0.3),
    CalculatorFloat::from(0.2)
)), "2.0"; "complexpm, 2.0")]
#[test_case(Operation::from(ComplexPMInteraction::new(
    0,
    1,
    CalculatorFloat::from(0.3),
    CalculatorFloat::from(0.2)
)), "3.0"; "complexpm, 3.0")]
fn test_circuit_to_qasm_error(operation: Operation, qasm_version: &str) {
    let mut wrong_circuit = Circuit::new();
    wrong_circuit += operation.clone();

    pyo3::prepare_freethreaded_python();
    Python::with_gil(|py| {
        let wrongcircuitpy = circuitpy_from_circuitru(py, wrong_circuit.clone());

        let backendpy = new_qasmbackend(py, None, Some(qasm_version.to_string()));
        let result = backendpy.call_method1("circuit_to_qasm_str", (3,));
        assert!(result.is_err());
        assert_eq!(
            result.unwrap_err().to_string(),
            PyTypeError::new_err(format!(
                "Cannot convert python object to Circuit: {:?}",
                QoqoBackendError::CannotExtractObject
            ))
            .to_string()
        );

        let result = backendpy.call_method1("circuit_to_qasm_str", (wrongcircuitpy,));
        assert!(result.is_err());
        assert_eq!(
            result.unwrap_err().to_string(),
            PyValueError::new_err(format!(
                "Error during QASM translation: {:?}",
                RoqoqoBackendError::OperationNotInBackend {
                    backend: "QASM",
                    hqslang: operation.hqslang(),
                }
            ))
            .to_string()
        );

        let backendpy = new_qasmbackend(py, None, Some(qasm_version.to_string()));
        let result = backendpy.call_method1(
            "circuit_to_qasm_file",
            (3, temp_dir().to_str().unwrap(), "fnametest", true),
        );
        assert!(result.is_err());
        assert_eq!(
            result.unwrap_err().to_string(),
            PyTypeError::new_err(format!(
                "Cannot convert python object to Circuit: {:?}",
                QoqoBackendError::CannotExtractObject
            ))
            .to_string()
        );

        let result = backendpy.call_method1(
            "circuit_to_qasm_file",
            (
                wrongcircuitpy,
                temp_dir().to_str().unwrap(),
                "fnametest",
                true,
            ),
        );
        assert_eq!(
            result.unwrap_err().to_string(),
            PyValueError::new_err(format!(
                "Error during QASM translation: {:?}",
                RoqoqoBackendError::OperationNotInBackend {
                    backend: "QASM",
                    hqslang: operation.hqslang(),
                }
            ))
            .to_string()
        );
    })
}<|MERGE_RESOLUTION|>--- conflicted
+++ resolved
@@ -82,11 +82,7 @@
             .unwrap()
             .extract()
             .unwrap();
-<<<<<<< HEAD
-        let lines = String::from("OPENQASM 3.0;\n\ngate u3(theta,phi,lambda) q { U(theta,phi,lambda) q; }\ngate u2(phi,lambda) q { U(pi/2,phi,lambda) q; }\ngate u1(lambda) q { U(0,0,lambda) q; }\ngate rx(theta) a { u3(theta,-pi/2,pi/2) a; }\ngate ry(theta) a { u3(theta,0,0) a; }\ngate rz(phi) a { u1(phi) a; }\ngate cx c,t { CX c,t; }\n\ngate x a { u3(pi,0,pi) a; }\n\nqubits[2] q;\nbits[2] ro;\nrx(1.5707963267948966) q[0];\nx q[1];\nmeasure q -> ro;\n");
-=======
         let lines = format!("OPENQASM {qasm_version};\n\ngate u3(theta,phi,lambda) q {{ U(theta,phi,lambda) q; }}\ngate u2(phi,lambda) q {{ U(pi/2,phi,lambda) q; }}\ngate u1(lambda) q {{ U(0,0,lambda) q; }}\ngate rx(theta) a {{ u3(theta,-pi/2,pi/2) a; }}\ngate ry(theta) a {{ u3(theta,0,0) a; }}\ngate rz(phi) a {{ u1(phi) a; }}\ngate cx c,t {{ CX c,t; }}\n\ngate x a {{ u3(pi,0,pi) a; }}\n\n{qubits};\n{bits};\nrx(1.5707963267948966) q[0];\nx q[1];\nmeasure q -> ro;\n");
->>>>>>> 0bed6493
         assert_eq!(lines, result);
     })
 }
@@ -113,11 +109,7 @@
             )
             .unwrap();
 
-<<<<<<< HEAD
-        let lines = String::from("OPENQASM 3.0;\n\ngate u3(theta,phi,lambda) q { U(theta,phi,lambda) q; }\ngate u2(phi,lambda) q { U(pi/2,phi,lambda) q; }\ngate u1(lambda) q { U(0,0,lambda) q; }\ngate rx(theta) a { u3(theta,-pi/2,pi/2) a; }\ngate ry(theta) a { u3(theta,0,0) a; }\ngate rz(phi) a { u1(phi) a; }\ngate cx c,t { CX c,t; }\n\ngate x a { u3(pi,0,pi) a; }\n\nqubits[2] qr;\nbits[2] ro;\nrx(1.5707963267948966) qr[0];\nx qr[1];\nmeasure qr -> ro;\n");
-=======
         let lines = format!("OPENQASM {qasm_version};\n\ngate u3(theta,phi,lambda) q {{ U(theta,phi,lambda) q; }}\ngate u2(phi,lambda) q {{ U(pi/2,phi,lambda) q; }}\ngate u1(lambda) q {{ U(0,0,lambda) q; }}\ngate rx(theta) a {{ u3(theta,-pi/2,pi/2) a; }}\ngate ry(theta) a {{ u3(theta,0,0) a; }}\ngate rz(phi) a {{ u1(phi) a; }}\ngate cx c,t {{ CX c,t; }}\n\ngate x a {{ u3(pi,0,pi) a; }}\n\n{qubits};\n{bits};\nrx(1.5707963267948966) qr[0];\nx qr[1];\nmeasure qr -> ro;\n");
->>>>>>> 0bed6493
         let read_in_path = temp_dir().join(Path::new("fnametest.qasm"));
         let extracted = fs::read_to_string(&read_in_path);
         fs::remove_file(&read_in_path).unwrap();
