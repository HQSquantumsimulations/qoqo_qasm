--- conflicted
+++ resolved
@@ -236,22 +236,14 @@
     })
 }
 
-<<<<<<< HEAD
-#[test_case(Operation::from(PragmaLoop::new(2.0.into(), Circuit::new() + PauliX::new(0))), "pragma roqoqo PragmaLoop 2e0 PauliX(PauliX { qubit: 0 })\n;", "for uint i in [0:2] {\n    x q[0];\n}", "x q[0];\nx q[0];\n"; "PragmaLoop")]
-=======
 #[test_case(Operation::from(PragmaLoop::new(2.0.into(), Circuit::new() + PauliX::new(0))), "pragma roqoqo PragmaLoop 2e0 PauliX(PauliX { qubit: 0 })\n;", "for uint i in [0:2] {\n    x q[0];\n}", "x q[0];\nx q[0];\n", "x q[0];\nx q[0];\n"; "PragmaLoop")]
 #[test_case(Operation::from(PragmaSleep::new(vec![0,1], CalculatorFloat::from(0.3))), "pragma roqoqo PragmaSleep [0, 1] 3e-1;", "", "", "pragmasleep(3e-1) q[0];\npragmasleep(3e-1) q[1];"; "PragmaSleep")]
->>>>>>> 6d480ad3
 fn test_call_operation_error_different_all(
     operation: Operation,
     converted_3_roqoqo: &str,
     converted_3_vanilla: &str,
-<<<<<<< HEAD
-    converted_2_converted_3_braket: &str,
-=======
     converted_3_braket: &str,
     converted_2: &str,
->>>>>>> 6d480ad3
 ) {
     pyo3::prepare_freethreaded_python();
     Python::with_gil(|py| {
@@ -259,19 +251,11 @@
 
         assert_eq!(
             qasm_call_operation(new_op.as_ref(py), "q", "3.0Braket").unwrap(),
-<<<<<<< HEAD
-            converted_2_converted_3_braket.to_string()
+            converted_3_braket.to_string()
         );
         assert_eq!(
             qasm_call_operation(new_op.as_ref(py), "q", "2.0").unwrap(),
-            converted_2_converted_3_braket.to_string()
-=======
-            converted_3_braket.to_string()
-        );
-        assert_eq!(
-            qasm_call_operation(new_op.as_ref(py), "q", "2.0").unwrap(),
-            converted_2.to_string()
->>>>>>> 6d480ad3
+            converted_2.to_string()
         );
 
         assert_eq!(
