--- conflicted
+++ resolved
@@ -1,10 +1,6 @@
 [package]
 name = "qoqo_qasm"
-<<<<<<< HEAD
-version = "0.9.7"
-=======
 version = "0.14.0"
->>>>>>> aff4aba0
 authors = ["HQS Quantum Simulations <info@quantumsimulations.de>"]
 license = "Apache-2.0"
 edition = "2021"
