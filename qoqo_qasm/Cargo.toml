--- conflicted
+++ resolved
@@ -28,13 +28,8 @@
 # See more keys and their definitions at https://doc.rust-lang.org/cargo/reference/manifest.html
 
 [dependencies]
-<<<<<<< HEAD
-qoqo = { version = "1.11.0-alpha.1", default-features = false }
-roqoqo = { version = "1.11.0-alpha.2", features = ["serialize"] }
-=======
-qoqo = { version = "1.12", default-features = false }
-roqoqo = { version = "1.12", features = ["serialize"] }
->>>>>>> d1be3110
+qoqo = { version = "1.13", default-features = false }
+roqoqo = { version = "1.13", features = ["serialize"] }
 roqoqo-qasm = { version = "0.11", path = "../roqoqo-qasm" }
 
 [dependencies.pyo3]
