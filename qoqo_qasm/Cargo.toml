--- conflicted
+++ resolved
@@ -1,10 +1,6 @@
 [package]
 name = "qoqo_qasm"
-<<<<<<< HEAD
-version = "0.4.7"
-=======
 version = "0.5.0"
->>>>>>> 8f76ecbc
 authors = ["HQS Quantum Simulations <info@quantumsimulations.de>"]
 edition = "2018"
 categories = ["science", "simulation"]
@@ -23,36 +19,20 @@
 # See more keys and their definitions at https://doc.rust-lang.org/cargo/reference/manifest.html
 
 [dependencies]
-<<<<<<< HEAD
-qoqo = {version="1.2.0", default-features = false}
-roqoqo = {version="1.2.0", features=["serialize"]}
-roqoqo-qasm = { version = "0.4.7", path = "../roqoqo-qasm" }
-
-[dependencies.pyo3]
-version = "0.17"
-=======
 qoqo = {version="1.2", default-features = false}
 roqoqo = {version="1.2", features=["serialize"]}
 roqoqo-qasm = { version = "0.5", path = "../roqoqo-qasm" }
 
 [dependencies.pyo3]
 version = "0.18"
->>>>>>> 8f76ecbc
 features = ["num-complex"]
 
 [dev-dependencies]
 test-case = "2.2"
-<<<<<<< HEAD
-qoqo_calculator = "1.1.0"
-
-[build-dependencies]
-pyo3-build-config = "0.17"
-=======
 qoqo_calculator = "1.1"
 
 [build-dependencies]
 pyo3-build-config = "0.18"
->>>>>>> 8f76ecbc
 
 [features]
 extension-module = ["pyo3/extension-module"]
