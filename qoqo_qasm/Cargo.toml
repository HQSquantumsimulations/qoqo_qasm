--- conflicted
+++ resolved
@@ -1,10 +1,6 @@
 [package]
 name = "qoqo_qasm"
-<<<<<<< HEAD
-version = "0.7.4"
-=======
 version = "0.8.1"
->>>>>>> 0d90d9e8
 authors = ["HQS Quantum Simulations <info@quantumsimulations.de>"]
 license = "Apache-2.0"
 edition = "2018"
