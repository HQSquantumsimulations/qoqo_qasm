[workspace]
members = ["roqoqo-qasm", "qoqo_qasm"]
resolver = "2"

[profile.release]
lto = true

[profile.bench]
lto = true

[patch.crates-io]
<<<<<<< HEAD
roqoqo ={path = "../qoqo/roqoqo" }
=======
struqture = { git = "https://github.com/dberthault/struqture.git" }
struqture-py = { git = "https://github.com/dberthault/struqture.git" }
qoqo = { git = "https://github.com/dberthault/qoqo.git", branch = "Pyo3_0.12_update" }
roqoqo = { git = "https://github.com/dberthault/qoqo.git", branch = "Pyo3_0.12_update" }
roqoqo-derive = { git = "https://github.com/dberthault/qoqo.git", branch = "Pyo3_0.12_update" }
qoqo-quest = { git = "https://github.com/dberthault/qoqo-quest.git" }
roqoqo-quest = { git = "https://github.com/dberthault/qoqo-quest.git" }
>>>>>>> d1be3110
<|MERGE_RESOLUTION|>--- conflicted
+++ resolved
@@ -6,17 +6,4 @@
 lto = true
 
 [profile.bench]
-lto = true
-
-[patch.crates-io]
-<<<<<<< HEAD
-roqoqo ={path = "../qoqo/roqoqo" }
-=======
-struqture = { git = "https://github.com/dberthault/struqture.git" }
-struqture-py = { git = "https://github.com/dberthault/struqture.git" }
-qoqo = { git = "https://github.com/dberthault/qoqo.git", branch = "Pyo3_0.12_update" }
-roqoqo = { git = "https://github.com/dberthault/qoqo.git", branch = "Pyo3_0.12_update" }
-roqoqo-derive = { git = "https://github.com/dberthault/qoqo.git", branch = "Pyo3_0.12_update" }
-qoqo-quest = { git = "https://github.com/dberthault/qoqo-quest.git" }
-roqoqo-quest = { git = "https://github.com/dberthault/qoqo-quest.git" }
->>>>>>> d1be3110
+lto = true