--- conflicted
+++ resolved
@@ -88,15 +88,11 @@
     ) -> Result<String, RoqoqoBackendError> {
         let mut definitions: String = "".to_string();
         let mut data: String = "".to_string();
-<<<<<<< HEAD
-        let mut qasm_string = String::from("OPENQASM 3.0;\n\n");
-=======
         let mut qasm_string = String::from("OPENQASM ");
         match self.qasm_version {
             QasmVersion::V2point0 => qasm_string.push_str("2.0;\n\n"),
             QasmVersion::V3point0 => qasm_string.push_str("3.0;\n\n"),
         }
->>>>>>> 0bed6493
 
         let mut number_qubits_required: usize = 0;
         let mut already_seen_definitions: Vec<String> = vec![
@@ -152,16 +148,6 @@
         }
         qasm_string.push_str(definitions.as_str());
 
-<<<<<<< HEAD
-        qasm_string.push_str(
-            format!(
-                "qubits[{}] {};\n",
-                number_qubits_required + 1,
-                self.qubit_register_name
-            )
-            .as_str(),
-        );
-=======
         match self.qasm_version {
             QasmVersion::V2point0 => qasm_string.push_str(
                 format!(
@@ -180,7 +166,6 @@
                 .as_str(),
             ),
         }
->>>>>>> 0bed6493
         qasm_string.push_str(data.as_str());
 
         Ok(qasm_string)
