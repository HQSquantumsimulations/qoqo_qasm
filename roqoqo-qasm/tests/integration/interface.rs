--- conflicted
+++ resolved
@@ -609,9 +609,6 @@
     let pcond = PragmaLoop::new(2.0.into(), circuit.clone());
     let data_3 = "h q[0];\nh q[0];\n";
     assert_eq!(
-<<<<<<< HEAD
-        call_operation(&Operation::from(pcond.clone()), "q", QasmVersion::V2point0).unwrap(),
-=======
         call_operation(
             &Operation::from(pcond.clone()),
             "q",
@@ -619,19 +616,14 @@
             &mut None
         )
         .unwrap(),
->>>>>>> 6d480ad3
         data_3
     );
     assert_eq!(
         call_operation(
             &Operation::from(pcond.clone()),
             "q",
-<<<<<<< HEAD
-            QasmVersion::V3point0(Qasm3Dialect::Braket)
-=======
-            QasmVersion::V3point0(Qasm3Dialect::Braket),
-            &mut None
->>>>>>> 6d480ad3
+            QasmVersion::V3point0(Qasm3Dialect::Braket),
+            &mut None
         )
         .unwrap(),
         data_3
@@ -651,17 +643,6 @@
 
     let pcond_error = PragmaLoop::new("test".into(), circuit.clone());
     assert_eq!(
-<<<<<<< HEAD
-        call_operation(&Operation::from(pcond_error.clone()), "q", QasmVersion::V3point0(Qasm3Dialect::Vanilla)),
-        Err(RoqoqoBackendError::GenericError { msg: "Used PragmaLoop with a string test for repetitions and a qasm-version that is incompatible: V3point0(Vanilla)".into() })
-    );
-    assert_eq!(
-        call_operation(&Operation::from(pcond_error.clone()), "q", QasmVersion::V3point0(Qasm3Dialect::Braket)),
-        Err(RoqoqoBackendError::GenericError { msg: "Used PragmaLoop with a string test for repetitions and a qasm-version that is incompatible: V3point0(Braket)".into() })
-    );
-    assert_eq!(
-        call_operation(&Operation::from(pcond_error), "q", QasmVersion::V2point0),
-=======
         call_operation(&Operation::from(pcond_error.clone()), "q", QasmVersion::V3point0(Qasm3Dialect::Vanilla), &mut None),
         Err(RoqoqoBackendError::GenericError { msg: "Used PragmaLoop with a string test for repetitions and a qasm-version that is incompatible: V3point0(Vanilla)".into() })
     );
@@ -671,7 +652,6 @@
     );
     assert_eq!(
         call_operation(&Operation::from(pcond_error), "q", QasmVersion::V2point0, &mut None),
->>>>>>> 6d480ad3
         Err(RoqoqoBackendError::GenericError { msg: "Used PragmaLoop with a string test for repetitions and a qasm-version that is incompatible: V2point0".into() })
     );
 
@@ -681,12 +661,8 @@
         call_operation(
             &Operation::from(pcond),
             "q",
-<<<<<<< HEAD
-            QasmVersion::V3point0(Qasm3Dialect::Vanilla)
-=======
-            QasmVersion::V3point0(Qasm3Dialect::Vanilla),
-            &mut None
->>>>>>> 6d480ad3
+            QasmVersion::V3point0(Qasm3Dialect::Vanilla),
+            &mut None
         )
         .unwrap(),
         data_3
@@ -703,12 +679,8 @@
         call_operation(
             &Operation::from(pcond),
             "q",
-<<<<<<< HEAD
-            QasmVersion::V3point0(Qasm3Dialect::Vanilla)
-=======
-            QasmVersion::V3point0(Qasm3Dialect::Vanilla),
-            &mut None
->>>>>>> 6d480ad3
+            QasmVersion::V3point0(Qasm3Dialect::Vanilla),
+            &mut None
         ),
         Err(error)
     );
