[package]
name = "roqoqo-qasm"
version = "0.11.0"
authors = ["HQS Quantum Simulations <info@quantumsimulations.de>"]
license = "Apache-2.0"
edition = "2021"
rust-version = "1.56"
categories = ["science", "simulation"]
readme = "README.md"
repository = "https://github.com/HQSquantumsimulations/qoqo_qasm"
description = "QASM interface for roqoqo Rust quantum computing toolkit by HQS Quantum Simulations"
include = ["src*", "LICENSE", "README.md"]

[lib]
name = "roqoqo_qasm"
path = "src/lib.rs"
doctest = false

# See more keys and their definitions at https://doc.rust-lang.org/cargo/reference/manifest.html

[dependencies]
<<<<<<< HEAD
roqoqo = { version = "1.11.0-alpha.2", features = ["serialize", "unstable_operation_definition"] }
qoqo_calculator = { version = "1.1" }
=======
roqoqo = { version = "1.12", features = ["serialize"] }
qoqo_calculator = { version = "1.2" }
>>>>>>> d1be3110
ndarray = "0.15"
pest = "2.5"
pest_derive = "2.5"
num-complex = "0.4"

[dev-dependencies]
test-case = "3.0"

[features]<|MERGE_RESOLUTION|>--- conflicted
+++ resolved
@@ -19,13 +19,8 @@
 # See more keys and their definitions at https://doc.rust-lang.org/cargo/reference/manifest.html
 
 [dependencies]
-<<<<<<< HEAD
-roqoqo = { version = "1.11.0-alpha.2", features = ["serialize", "unstable_operation_definition"] }
-qoqo_calculator = { version = "1.1" }
-=======
 roqoqo = { version = "1.12", features = ["serialize"] }
 qoqo_calculator = { version = "1.2" }
->>>>>>> d1be3110
 ndarray = "0.15"
 pest = "2.5"
 pest_derive = "2.5"
