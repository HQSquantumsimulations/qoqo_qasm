--- conflicted
+++ resolved
@@ -2,8 +2,6 @@
 
 This changelog track changes to the qoqo qasm project starting at version 0.5.0
 
-<<<<<<< HEAD
-=======
 ### 0.8.1
 
 * Updated to qoqo 1.5.1
@@ -17,7 +15,6 @@
 
 * Added support for 3-qubit operations
 
->>>>>>> 0d90d9e8
 ### 0.7.4
 
 * Modified braket version of 3.0 to work with amazon braket
