--- conflicted
+++ resolved
@@ -4,12 +4,8 @@
 
 ### 0.11.0
 
-<<<<<<< HEAD
 * Added support for GateDefinition and CallDefinedGate
-* Updated to qoqo 1.10
-=======
 * Updated to pyo3 0.21
->>>>>>> d1be3110
 
 ### 0.10.1
 
