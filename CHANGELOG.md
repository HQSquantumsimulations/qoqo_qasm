# Changelog

This changelog track changes to the qoqo qasm project starting at version 0.5.0

<<<<<<< HEAD
### 0.9.0

* Added support for parametric gates using OpenQASM 3.0
=======
### 0.8.3

* Bugfix for PragmaLoop in 3.0Braket and 2.0

### 0.8.2

* Bugfix for PragmaGlobalPhase in 3.0Braket
>>>>>>> 93b6390a

### 0.8.1

* Updated to qoqo 1.5.1
* Updated to pyo3 0.19

### 0.8.0

* Added QASM files/strings parsing feature

### 0.7.5

* Added support for 3-qubit operations

### 0.7.4

* Modified braket version of 3.0 to work with amazon braket

### 0.7.3

* Updated to qoqo 1.4

### 0.7.2

* Modified cx definition for 3.0

### 0.7.1

* Updated to qoqo 1.3

### 0.7.0

* Extended support for OpenQASM 3.0 features

### 0.6.0

* Added support for OpenQASM 3.0

### 0.5.1

* Added support for most qoqo Operations
* Removed qelib1.inc import, added gate_definition method
* Updated dev dependency

### 0.5.0

* Updated to qoqo 1.2, refactored qoqo_qasm codebase as roqoqo_qasm Python interface

### 0.4.6

* Updated to qoqo 1.1.0, qoqo_calculator_pyo3 1.1.0

### 0.4.5

* Updated to qoqo 1.0.0, qoqo_calculator_pyo3 1.0.0

### 0.4.4

* Updated to qoqo 1.0.0-alpha.5

### 0.4.3

* Updated to qoqo 1.0.0-alpha.2 and qoqo_calculator 0.8.3

## 0.4.2

* qoqo_qasm can now be built using a source distribution
* Removed support for pyhton 3.6
* Updated dependencies to latest

## 0.4.0

* Updated qoqo/roqoqo dependencies to 0.6<|MERGE_RESOLUTION|>--- conflicted
+++ resolved
@@ -2,11 +2,10 @@
 
 This changelog track changes to the qoqo qasm project starting at version 0.5.0
 
-<<<<<<< HEAD
 ### 0.9.0
 
 * Added support for parametric gates using OpenQASM 3.0
-=======
+
 ### 0.8.3
 
 * Bugfix for PragmaLoop in 3.0Braket and 2.0
@@ -14,7 +13,6 @@
 ### 0.8.2
 
 * Bugfix for PragmaGlobalPhase in 3.0Braket
->>>>>>> 93b6390a
 
 ### 0.8.1
 
