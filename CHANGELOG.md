# Changelog

This changelog track changes to the qoqo qasm project starting at version 0.5.0

## Not released

<<<<<<< HEAD
### Updated
=======
### 0.4.3

* Updated to qoqo 1.0.0-alpha.5

### 0.4.3
>>>>>>> b7355573

* Updated to qoqo 1.0.0-alpha.2 and qoqo_calculator 0.8.3

## 0.4.2

* qoqo_qasm can now be built using a source distribution
* Removed support for pyhton 3.6
* Updated dependencies to latest

## 0.4.0

* Updated qoqo/roqoqo dependencies to 0.6<|MERGE_RESOLUTION|>--- conflicted
+++ resolved
@@ -4,15 +4,11 @@
 
 ## Not released
 
-<<<<<<< HEAD
-### Updated
-=======
 ### 0.4.3
 
 * Updated to qoqo 1.0.0-alpha.5
 
 ### 0.4.3
->>>>>>> b7355573
 
 * Updated to qoqo 1.0.0-alpha.2 and qoqo_calculator 0.8.3
 
